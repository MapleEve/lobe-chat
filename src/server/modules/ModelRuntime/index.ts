import { ModelProvider, ModelRuntime } from '@lobechat/model-runtime';
import { ClientSecretPayload } from '@lobechat/types';

import { getLLMConfig } from '@/config/llm';
<<<<<<< HEAD
import { ClientSecretPayload } from '@/const/auth';
import { safeParseJSON } from '@/utils/safeParseJSON';
=======
>>>>>>> 043e7da3

import apiKeyManager from './apiKeyManager';

export * from './trace';

/**
 * Retrieves the options object from environment and apikeymanager
 * based on the provider and payload.
 *
 * @param provider - The model provider.
 * @param payload - The JWT payload.
 * @returns The options object.
 */
const getParamsFromPayload = (provider: string, payload: ClientSecretPayload) => {
  const llmConfig = getLLMConfig() as Record<string, any>;

  switch (provider) {
    default: {
      let upperProvider = provider.toUpperCase();

      if (!(`${upperProvider}_API_KEY` in llmConfig)) {
        upperProvider = ModelProvider.OpenAI.toUpperCase(); // Use OpenAI options as default
      }

      const apiKey = apiKeyManager.pick(payload?.apiKey || llmConfig[`${upperProvider}_API_KEY`]);
      const baseURL = payload?.baseURL || process.env[`${upperProvider}_PROXY_URL`];

      return baseURL ? { apiKey, baseURL } : { apiKey };
    }

    case ModelProvider.Ollama: {
      const baseURL = payload?.baseURL || process.env.OLLAMA_PROXY_URL;

      return { baseURL };
    }

    case ModelProvider.Azure: {
      const { AZURE_API_KEY, AZURE_API_VERSION, AZURE_ENDPOINT } = llmConfig;
      const apiKey = apiKeyManager.pick(payload?.apiKey || AZURE_API_KEY);
      const baseURL = payload?.baseURL || AZURE_ENDPOINT;
      const apiVersion = payload?.azureApiVersion || AZURE_API_VERSION;
      return { apiKey, apiVersion, baseURL };
    }

    case ModelProvider.AzureAI: {
      const { AZUREAI_ENDPOINT, AZUREAI_ENDPOINT_KEY } = llmConfig;
      const apiKey = payload?.apiKey || AZUREAI_ENDPOINT_KEY;
      const baseURL = payload?.baseURL || AZUREAI_ENDPOINT;
      return { apiKey, baseURL };
    }

    case ModelProvider.Bedrock: {
      const { AWS_SECRET_ACCESS_KEY, AWS_ACCESS_KEY_ID, AWS_REGION, AWS_SESSION_TOKEN } = llmConfig;
      let accessKeyId: string | undefined = AWS_ACCESS_KEY_ID;
      let accessKeySecret: string | undefined = AWS_SECRET_ACCESS_KEY;
      let region = AWS_REGION;
      let sessionToken: string | undefined = AWS_SESSION_TOKEN;
      // if the payload has the api key, use user
      if (payload.apiKey) {
        accessKeyId = payload?.awsAccessKeyId;
        accessKeySecret = payload?.awsSecretAccessKey;
        sessionToken = payload?.awsSessionToken;
        region = payload?.awsRegion;
      }
      return { accessKeyId, accessKeySecret, region, sessionToken };
    }

    case ModelProvider.Cloudflare: {
      const { CLOUDFLARE_API_KEY, CLOUDFLARE_BASE_URL_OR_ACCOUNT_ID } = llmConfig;

      const apiKey = apiKeyManager.pick(payload?.apiKey || CLOUDFLARE_API_KEY);
      const baseURLOrAccountID =
        payload.apiKey && payload.cloudflareBaseURLOrAccountID
          ? payload.cloudflareBaseURLOrAccountID
          : CLOUDFLARE_BASE_URL_OR_ACCOUNT_ID;

      return { apiKey, baseURLOrAccountID };
    }

    case ModelProvider.ComfyUI: {
      const {
        COMFYUI_BASE_URL,
        COMFYUI_AUTH_TYPE,
        COMFYUI_API_KEY,
        COMFYUI_USERNAME,
        COMFYUI_PASSWORD,
        COMFYUI_CUSTOM_HEADERS,
      } = llmConfig;

      // ComfyUI specific handling with environment variables fallback
      const baseURL = payload?.baseURL || COMFYUI_BASE_URL || 'http://localhost:8188';

      // ComfyUI supports multiple auth types: none, basic, bearer, custom
      // Extract all relevant auth fields from the payload or environment
      const authType = payload?.authType || COMFYUI_AUTH_TYPE || 'none';
      const apiKey = payload?.apiKey || COMFYUI_API_KEY;
      const username = payload?.username || COMFYUI_USERNAME;
      const password = payload?.password || COMFYUI_PASSWORD;

      // Parse customHeaders from JSON string (similar to Vertex AI credentials handling)
      // Support both payload object and environment variable JSON string
      const customHeaders = payload?.customHeaders || safeParseJSON(COMFYUI_CUSTOM_HEADERS);

      // Return all authentication parameters
      return {
        apiKey,
        authType,
        baseURL,
        customHeaders,
        password,
        username,
      };
    }

    case ModelProvider.GiteeAI: {
      const { GITEE_AI_API_KEY } = llmConfig;

      const apiKey = apiKeyManager.pick(payload?.apiKey || GITEE_AI_API_KEY);

      return { apiKey };
    }

    case ModelProvider.Github: {
      const { GITHUB_TOKEN } = llmConfig;

      const apiKey = apiKeyManager.pick(payload?.apiKey || GITHUB_TOKEN);

      return { apiKey };
    }

    case ModelProvider.TencentCloud: {
      const { TENCENT_CLOUD_API_KEY } = llmConfig;

      const apiKey = apiKeyManager.pick(payload?.apiKey || TENCENT_CLOUD_API_KEY);

      return { apiKey };
    }
  }
};

/**
 * Initializes the agent runtime with the user payload in backend
 * @param provider - The provider name.
 * @param payload - The JWT payload.
 * @param params
 * @returns A promise that resolves when the agent runtime is initialized.
 */
export const initModelRuntimeWithUserPayload = (
  provider: string,
  payload: ClientSecretPayload,
  params: any = {},
) => {
  return ModelRuntime.initializeWithProvider(provider, {
    ...getParamsFromPayload(provider, payload),
    ...params,
  });
};<|MERGE_RESOLUTION|>--- conflicted
+++ resolved
@@ -2,11 +2,7 @@
 import { ClientSecretPayload } from '@lobechat/types';
 
 import { getLLMConfig } from '@/config/llm';
-<<<<<<< HEAD
-import { ClientSecretPayload } from '@/const/auth';
 import { safeParseJSON } from '@/utils/safeParseJSON';
-=======
->>>>>>> 043e7da3
 
 import apiKeyManager from './apiKeyManager';
 
