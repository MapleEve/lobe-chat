import { authEnv } from '@/config/auth';

export const enableClerk = authEnv.NEXT_PUBLIC_ENABLE_CLERK_AUTH;
export const enableNextAuth = authEnv.NEXT_PUBLIC_ENABLE_NEXT_AUTH;
export const enableAuth = enableClerk || enableNextAuth || false;

export const LOBE_CHAT_AUTH_HEADER = 'X-lobe-chat-auth';
export const LOBE_CHAT_OIDC_AUTH_HEADER = 'Oidc-Auth';

export const OAUTH_AUTHORIZED = 'X-oauth-authorized';

<<<<<<< HEAD
export const SECRET_XOR_KEY = 'LobeHub · LobeHub';

/* eslint-disable typescript-sort-keys/interface */
export interface ClientSecretPayload {
  /**
   * password
   */
  accessCode?: string;
  /**
   * Represents the user's API key
   *
   * If provider need multi keys like bedrock,
   * this will be used as the checker whether to use frontend key
   */
  apiKey?: string;
  /**
   * Represents the endpoint of provider
   */
  baseURL?: string;

  azureApiVersion?: string;

  awsAccessKeyId?: string;
  awsRegion?: string;
  awsSecretAccessKey?: string;
  awsSessionToken?: string;

  cloudflareBaseURLOrAccountID?: string;

  /**
   * ComfyUI specific authentication fields
   */
  authType?: string;
  username?: string;
  password?: string;
  customHeaders?: Record<string, string>;

  /**
   * user id
   * in client db mode it's a uuid
   * in server db mode it's a user id
   */
  userId?: string;
}
/* eslint-enable */
=======
export const SECRET_XOR_KEY = 'LobeHub · LobeHub';
>>>>>>> 043e7da3
<|MERGE_RESOLUTION|>--- conflicted
+++ resolved
@@ -9,52 +9,4 @@
 
 export const OAUTH_AUTHORIZED = 'X-oauth-authorized';
 
-<<<<<<< HEAD
-export const SECRET_XOR_KEY = 'LobeHub · LobeHub';
-
-/* eslint-disable typescript-sort-keys/interface */
-export interface ClientSecretPayload {
-  /**
-   * password
-   */
-  accessCode?: string;
-  /**
-   * Represents the user's API key
-   *
-   * If provider need multi keys like bedrock,
-   * this will be used as the checker whether to use frontend key
-   */
-  apiKey?: string;
-  /**
-   * Represents the endpoint of provider
-   */
-  baseURL?: string;
-
-  azureApiVersion?: string;
-
-  awsAccessKeyId?: string;
-  awsRegion?: string;
-  awsSecretAccessKey?: string;
-  awsSessionToken?: string;
-
-  cloudflareBaseURLOrAccountID?: string;
-
-  /**
-   * ComfyUI specific authentication fields
-   */
-  authType?: string;
-  username?: string;
-  password?: string;
-  customHeaders?: Record<string, string>;
-
-  /**
-   * user id
-   * in client db mode it's a uuid
-   * in server db mode it's a user id
-   */
-  userId?: string;
-}
-/* eslint-enable */
-=======
-export const SECRET_XOR_KEY = 'LobeHub · LobeHub';
->>>>>>> 043e7da3
+export const SECRET_XOR_KEY = 'LobeHub · LobeHub';