--- conflicted
+++ resolved
@@ -1,8 +1,6 @@
 [
   {
     "children": {
-<<<<<<< HEAD
-=======
       "improvements": ["Support non-stream mode."]
     },
     "date": "2025-08-29",
@@ -31,7 +29,6 @@
   },
   {
     "children": {
->>>>>>> 3e1b3601
       "improvements": ["Add Grok Code Fast 1 model."]
     },
     "date": "2025-08-29",
